--- conflicted
+++ resolved
@@ -588,17 +588,6 @@
         <translation>Oppgi en selvvalgt mellomtjerneradresse</translation>
     </message>
     <message>
-<<<<<<< HEAD
-        <source>We&apos;re sorry, but KeePassXC-Browser is not supported for Snap releases at the moment.</source>
-        <translation>Nettlesertillegget er foreløpig ikke tilgjengelig for snap-utgaver.</translation>
-    </message>
-    <message>
-        <source>KeePassXC-Browser is needed for the browser integration to work. &lt;br /&gt;Download it for %1 and %2.</source>
-        <translation>KeePassXC-Browser er nødvendig for at nettleserintegrasjonen skal fungere. &lt;br /&gt;Last den ned for %1 og %2.</translation>
-    </message>
-    <message>
-=======
->>>>>>> c51752df
         <source>&amp;Tor Browser</source>
         <translation>&amp;Tor nettleser</translation>
     </message>
@@ -618,8 +607,6 @@
         <source>Do not ask permission for HTTP &amp;Basic Auth</source>
         <extracomment>An extra HTTP Basic Auth setting</extracomment>
         <translation>Ikke spør om tillatelse til &amp;enkel HTTP autentisering</translation>
-<<<<<<< HEAD
-=======
     </message>
     <message>
         <source>Due to Snap sandboxing, you must run a script to enable browser integration.&lt;br /&gt;You can obtain this script from %1</source>
@@ -632,7 +619,6 @@
     <message>
         <source>KeePassXC-Browser is needed for the browser integration to work. &lt;br /&gt;Download it for %1 and %2. %3</source>
         <translation type="unfinished"/>
->>>>>>> c51752df
     </message>
 </context>
 <context>
@@ -5116,14 +5102,8 @@
         <translation>Eksportert sertifikat er ikke det samme som det som er i bruk. Vil du eksportere gjeldende sertifikat?</translation>
     </message>
     <message>
-<<<<<<< HEAD
-        <source>%1.%2</source>
-        <comment>Template for KeeShare key file</comment>
-        <translation>%1.%2</translation>
-=======
         <source>Signer:</source>
         <translation type="unfinished"/>
->>>>>>> c51752df
     </message>
 </context>
 <context>
@@ -5249,26 +5229,6 @@
         <translation type="unfinished"/>
     </message>
     <message>
-<<<<<<< HEAD
-        <source>Could not write export container</source>
-        <translation>Kunne ikke skrive eksport-container</translation>
-    </message>
-    <message>
-        <source>Unexpected export error occurred</source>
-        <translation>Uventet feil oppstått</translation>
-    </message>
-    <message>
-        <source>Export to %1 failed (%2)</source>
-        <translation>Eksport til %1 feilet (%2)</translation>
-    </message>
-    <message>
-        <source>Export to %1 successful (%2)</source>
-        <translation>Eksport til %1 vellykket (%2)</translation>
-    </message>
-    <message>
-        <source>Export to %1</source>
-        <translation>Eksporter til %1</translation>
-=======
         <source>Conflicting export target path %1 in %2</source>
         <translation type="unfinished"/>
     </message>
@@ -5287,7 +5247,6 @@
     <message>
         <source>Could not embed database: Could not write file (%1)</source>
         <translation type="unfinished"/>
->>>>>>> c51752df
     </message>
 </context>
 <context>
