--- conflicted
+++ resolved
@@ -598,11 +598,7 @@
                 }
             }
 
-<<<<<<< HEAD
-            if (!handleEntry(entry, url, submitUrl)) {
-=======
-            if (!handleURL(entry->url(), siteUrlStr, formUrlStr)) {
->>>>>>> 9fd9d659
+            if (!handleEntry(entry, siteUrlStr, formUrlStr)) {
                 continue;
             }
 
@@ -1002,7 +998,6 @@
     return false;
 }
 
-<<<<<<< HEAD
 /* Test if a search URL matches a custom entry. If the URL has the schema "keepassxc", some special checks will be made.
  * Otherwise, this simply delegates to handleURL(). */
 bool BrowserService::handleEntry(Entry* entry, const QString& url, const QString& submitUrl)
@@ -1014,10 +1009,7 @@
     return handleURL(entry->url(), url, submitUrl);
 }
 
-bool BrowserService::handleURL(const QString& entryUrl, const QString& url, const QString& submitUrl)
-=======
 bool BrowserService::handleURL(const QString& entryUrl, const QString& siteUrlStr, const QString& formUrlStr)
->>>>>>> 9fd9d659
 {
     if (entryUrl.isEmpty()) {
         return false;
@@ -1035,13 +1027,8 @@
     }
 
     // Make a direct compare if a local file is used
-<<<<<<< HEAD
-    if (url.startsWith("file://")) {
-        return entryUrl == submitUrl;
-=======
-    if (siteUrlStr.contains("file://")) {
+    if (siteUrlStr.startsWith("file://")) {
         return entryUrl == formUrlStr;
->>>>>>> 9fd9d659
     }
 
     // URL host validation fails
