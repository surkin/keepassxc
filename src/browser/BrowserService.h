/*
 *  Copyright (C) 2013 Francois Ferrand
 *  Copyright (C) 2017 Sami Vänttinen <sami.vanttinen@protonmail.com>
 *  Copyright (C) 2020 KeePassXC Team <team@keepassxc.org>
 *
 *  This program is free software: you can redistribute it and/or modify
 *  it under the terms of the GNU General Public License as published by
 *  the Free Software Foundation, either version 2 or (at your option)
 *  version 3 of the License.
 *
 *  This program is distributed in the hope that it will be useful,
 *  but WITHOUT ANY WARRANTY; without even the implied warranty of
 *  MERCHANTABILITY or FITNESS FOR A PARTICULAR PURPOSE.  See the
 *  GNU General Public License for more details.
 *
 *  You should have received a copy of the GNU General Public License
 *  along with this program.  If not, see <http://www.gnu.org/licenses/>.
 */

#ifndef BROWSERSERVICE_H
#define BROWSERSERVICE_H

#include "core/Entry.h"
#include <QObject>
#include <QPointer>
#include <QSharedPointer>
#include <QtCore>

typedef QPair<QString, QString> StringPair;
typedef QList<StringPair> StringPairList;

enum
{
    max_length = 16 * 1024
};

class DatabaseWidget;
class BrowserHost;
class BrowserAction;

class BrowserService : public QObject
{
    Q_OBJECT

public:
    explicit BrowserService();
    static BrowserService* instance();

    void setEnabled(bool enabled);

    QString getKey(const QString& id);
    QString storeKey(const QString& key);
    QString getDatabaseHash(bool legacy = false);

    bool isDatabaseOpened() const;
    bool openDatabase(bool triggerUnlock);
    void lockDatabase();

    QJsonObject getDatabaseGroups();
    QJsonObject createNewGroup(const QString& groupName);
    QString getCurrentTotp(const QString& uuid);

    void addEntry(const QString& dbid,
                  const QString& login,
                  const QString& password,
                  const QString& siteUrlStr,
                  const QString& formUrlStr,
                  const QString& realm,
                  const QString& group,
                  const QString& groupUuid,
                  const QSharedPointer<Database>& selectedDb = {});
    bool updateEntry(const QString& dbid,
                     const QString& uuid,
                     const QString& login,
                     const QString& password,
                     const QString& siteUrlStr,
                     const QString& formUrlStr);

    QJsonArray findMatchingEntries(const QString& dbid,
                                   const QString& siteUrlStr,
                                   const QString& formUrlStr,
                                   const QString& realm,
                                   const StringPairList& keyList,
                                   const bool httpAuth = false);

    static void convertAttributesToCustomData(QSharedPointer<Database> db);

    static const QString KEEPASSXCBROWSER_NAME;
    static const QString KEEPASSXCBROWSER_OLD_NAME;
    static const QString OPTION_SKIP_AUTO_SUBMIT;
    static const QString OPTION_HIDE_ENTRY;
    static const QString OPTION_ONLY_HTTP_AUTH;
    static const QString ADDITIONAL_URL;

signals:
    void requestUnlock();

public slots:
    void databaseLocked(DatabaseWidget* dbWidget);
    void databaseUnlocked(DatabaseWidget* dbWidget);
    void activeDatabaseChanged(DatabaseWidget* dbWidget);

private slots:
    void processClientMessage(const QJsonObject& message);

private:
    enum Access
    {
        Denied,
        Unknown,
        Allowed
    };

    enum WindowState
    {
        Normal,
        Minimized,
        Hidden
    };

    QList<Entry*>
    searchEntries(const QSharedPointer<Database>& db, const QString& siteUrlStr, const QString& formUrlStr);
    QList<Entry*> searchEntries(const QString& siteUrlStr, const QString& formUrlStr, const StringPairList& keyList);
    QList<Entry*> sortEntries(QList<Entry*>& pwEntries, const QString& siteUrlStr, const QString& formUrlStr);
    QList<Entry*> confirmEntries(QList<Entry*>& pwEntriesToConfirm,
                                 const QString& siteUrlStr,
                                 const QString& siteHost,
                                 const QString& formUrlStr,
                                 const QString& realm,
                                 const bool httpAuth);
    QJsonObject prepareEntry(const Entry* entry);
    QJsonArray getChildrenFromGroup(Group* group);
    Access checkAccess(const Entry* entry, const QString& siteHost, const QString& formHost, const QString& realm);
    Group* getDefaultEntryGroup(const QSharedPointer<Database>& selectedDb = {});
    int sortPriority(const QStringList& urls, const QString& siteUrlStr, const QString& formUrlStr);
    bool schemeFound(const QString& url);
    bool removeFirstDomain(QString& hostname);
<<<<<<< HEAD
    bool handleEntry(Entry* entry, const QString& url, const QString& submitUrl);
    bool handleURL(const QString& entryUrl, const QString& url, const QString& submitUrl);
=======
    bool handleURL(const QString& entryUrl, const QString& siteUrlStr, const QString& formUrlStr);
>>>>>>> 9fd9d659
    QString baseDomain(const QString& hostname) const;
    QSharedPointer<Database> getDatabase();
    QSharedPointer<Database> selectedDatabase();
    QString getDatabaseRootUuid();
    QString getDatabaseRecycleBinUuid();
    bool checkLegacySettings(QSharedPointer<Database> db);
    QStringList getEntryURLs(const Entry* entry);

    void hideWindow() const;
    void raiseWindow(const bool force = false);
    void updateWindowState();

    static bool moveSettingsToCustomData(Entry* entry, const QString& name);
    static int moveKeysToCustomData(Entry* entry, QSharedPointer<Database> db);

    QPointer<BrowserHost> m_browserHost;
    QHash<QString, QSharedPointer<BrowserAction>> m_browserClients;

    bool m_dialogActive;
    bool m_bringToFrontRequested;
    WindowState m_prevWindowState;
    QUuid m_keepassBrowserUUID;

    QPointer<DatabaseWidget> m_currentDatabaseWidget;

    Q_DISABLE_COPY(BrowserService);

    friend class TestBrowser;
};

static inline BrowserService* browserService()
{
    return BrowserService::instance();
}

#endif // BROWSERSERVICE_H<|MERGE_RESOLUTION|>--- conflicted
+++ resolved
@@ -135,12 +135,8 @@
     int sortPriority(const QStringList& urls, const QString& siteUrlStr, const QString& formUrlStr);
     bool schemeFound(const QString& url);
     bool removeFirstDomain(QString& hostname);
-<<<<<<< HEAD
     bool handleEntry(Entry* entry, const QString& url, const QString& submitUrl);
-    bool handleURL(const QString& entryUrl, const QString& url, const QString& submitUrl);
-=======
     bool handleURL(const QString& entryUrl, const QString& siteUrlStr, const QString& formUrlStr);
->>>>>>> 9fd9d659
     QString baseDomain(const QString& hostname) const;
     QSharedPointer<Database> getDatabase();
     QSharedPointer<Database> selectedDatabase();
