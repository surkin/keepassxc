#  Copyright (C) 2010 Felix Geyer <debfx@fobos.de>
#  Copyright (C) 2017 KeePassXC Team <team@keepassxc.org>
#
#  This program is free software: you can redistribute it and/or modify
#  it under the terms of the GNU General Public License as published by
#  the Free Software Foundation, either version 2 or (at your option)
#  version 3 of the License.
#
#  This program is distributed in the hope that it will be useful,
#  but WITHOUT ANY WARRANTY; without even the implied warranty of
#  MERCHANTABILITY or FITNESS FOR A PARTICULAR PURPOSE.  See the
#  GNU General Public License for more details.
#
#  You should have received a copy of the GNU General Public License
#  along with this program.  If not, see <http://www.gnu.org/licenses/>.

include_directories(${CMAKE_CURRENT_SOURCE_DIR} ${CMAKE_CURRENT_BINARY_DIR})

configure_file(config-keepassx.h.cmake ${CMAKE_CURRENT_BINARY_DIR}/config-keepassx.h)

include(GetGitRevisionDescription)
get_git_head_revision(GIT_REFSPEC GIT_HEAD)
git_describe(GIT_DESCRIBE --long)

if (NOT GIT_HEAD OR NOT GIT_DESCRIBE)
    set(GIT_HEAD "")
    set(GIT_DESCRIBE "")
endif()

find_library(ZXCVBN_LIBRARIES zxcvbn)
if(NOT ZXCVBN_LIBRARIES)
  add_library(zxcvbn STATIC zxcvbn/zxcvbn.cpp)
  include_directories(${CMAKE_CURRENT_SOURCE_DIR}/zxcvbn)
  set(ZXCVBN_LIBRARIES zxcvbn)
endif(NOT ZXCVBN_LIBRARIES)

configure_file(version.h.cmake ${CMAKE_CURRENT_BINARY_DIR}/version.h @ONLY)

set(keepassx_SOURCES
    core/AutoTypeAssociations.cpp
    core/Config.cpp
    core/CsvParser.cpp
    core/Database.cpp
    core/DatabaseIcons.cpp
    core/Endian.cpp
    core/Entry.cpp
    core/EntryAttachments.cpp
    core/EntryAttributes.cpp
    core/EntrySearcher.cpp
    core/FilePath.cpp
    core/Global.h
    core/Group.cpp
    core/InactivityTimer.cpp
    core/ListDeleter.h
    core/Metadata.cpp
    core/PasswordGenerator.cpp
    core/PassphraseGenerator.cpp
    core/SignalMultiplexer.cpp
    core/ScreenLockListener.cpp
    core/ScreenLockListener.h
    core/ScreenLockListenerPrivate.h
    core/ScreenLockListenerPrivate.cpp
    core/TimeDelta.cpp
    core/TimeInfo.cpp
    core/ToDbExporter.cpp
    core/Tools.cpp
    core/Translator.cpp
    core/Uuid.cpp
    core/Base32.h
    core/Base32.cpp
<<<<<<< HEAD
    core/Optional.h
    cli/Utils.cpp
    cli/Utils.h
=======
    cli/PasswordInput.cpp
    cli/PasswordInput.h
>>>>>>> e2c6f501
    crypto/Crypto.cpp
    crypto/CryptoHash.cpp
    crypto/Random.cpp
    crypto/SymmetricCipher.cpp
    crypto/SymmetricCipherBackend.h
    crypto/SymmetricCipherGcrypt.cpp
    format/CsvExporter.cpp
    format/KeePass1.h
    format/KeePass1Reader.cpp
    format/KeePass2.h
    format/KeePass2RandomStream.cpp
    format/KeePass2Reader.cpp
    format/KeePass2Repair.cpp
    format/KeePass2Writer.cpp
    format/KeePass2XmlReader.cpp
    format/KeePass2XmlWriter.cpp
    gui/AboutDialog.cpp
    gui/Application.cpp
    gui/CategoryListWidget.cpp
    gui/ChangeMasterKeyWidget.cpp
    gui/Clipboard.cpp
    gui/CloneDialog.cpp
    gui/DatabaseOpenWidget.cpp
    gui/DatabaseRepairWidget.cpp
    gui/DatabaseSettingsWidget.cpp
    gui/DatabaseTabWidget.cpp
    gui/DatabaseWidget.cpp
    gui/DatabaseWidgetStateSync.cpp
    gui/DialogyWidget.cpp
    gui/DragTabBar.cpp
    gui/EditWidget.cpp
    gui/EditWidgetIcons.cpp
    gui/EditWidgetProperties.cpp
    gui/FileDialog.cpp
    gui/IconModels.cpp
    gui/KeePass1OpenWidget.cpp
    gui/KMessageWidget.cpp
    gui/LineEdit.cpp
    gui/MainWindow.cpp
    gui/MessageBox.cpp
    gui/MessageWidget.cpp
    gui/PasswordEdit.cpp
    gui/PasswordGeneratorWidget.cpp
    gui/SettingsWidget.cpp
    gui/SearchWidget.cpp
    gui/SortFilterHideProxyModel.cpp
    gui/SetupTotpDialog.cpp
    gui/TotpDialog.cpp
    gui/UnlockDatabaseWidget.cpp
    gui/UnlockDatabaseDialog.cpp
    gui/WelcomeWidget.cpp
    gui/csvImport/CsvImportWidget.cpp
    gui/csvImport/CsvImportWizard.cpp
    gui/csvImport/CsvParserModel.cpp
    gui/entry/AutoTypeAssociationsModel.cpp
    gui/entry/EditEntryWidget.cpp
    gui/entry/EditEntryWidget_p.h
    gui/entry/EntryAttachmentsModel.cpp
    gui/entry/EntryAttributesModel.cpp
    gui/entry/EntryHistoryModel.cpp
    gui/entry/EntryModel.cpp
    gui/entry/EntryView.cpp
    gui/group/EditGroupWidget.cpp
    gui/group/GroupModel.cpp
    gui/group/GroupView.cpp
    keys/CompositeKey.cpp
    keys/CompositeKey_p.h
    keys/drivers/YubiKey.h
    keys/FileKey.cpp
    keys/Key.h
    keys/PasswordKey.cpp
    keys/YkChallengeResponseKey.cpp
    streams/HashedBlockStream.cpp
    streams/LayeredStream.cpp
    streams/qtiocompressor.cpp
    streams/StoreDataStream.cpp
    streams/SymmetricCipherStream.cpp
    totp/totp.h
    totp/totp.cpp
)
if(APPLE)
    set(keepassx_SOURCES ${keepassx_SOURCES}
        core/ScreenLockListenerMac.h
        core/ScreenLockListenerMac.cpp
        )
endif()
if(${CMAKE_SYSTEM_NAME} STREQUAL "Linux")
    set(keepassx_SOURCES ${keepassx_SOURCES}
        core/ScreenLockListenerDBus.h
        core/ScreenLockListenerDBus.cpp
        )
endif()
if(MINGW)
    set(keepassx_SOURCES ${keepassx_SOURCES}
        core/ScreenLockListenerWin.h
        core/ScreenLockListenerWin.cpp
        )
endif()

set(keepassx_SOURCES_MAINEXE
    main.cpp
)

add_feature_info(AutoType WITH_XC_AUTOTYPE "Automatic password typing")
add_feature_info(KeePassHTTP WITH_XC_HTTP "Browser integration compatible with ChromeIPass and PassIFox")
add_feature_info(YubiKey WITH_XC_YUBIKEY "YubiKey HMAC-SHA1 challenge-response")

add_subdirectory(http)
if(WITH_XC_HTTP)
    set(keepasshttp_LIB keepasshttp qhttp Qt5::Network)
endif()

add_subdirectory(autotype)
add_subdirectory(cli)

set(autotype_SOURCES
    core/Tools.cpp
    autotype/AutoType.cpp
    autotype/AutoTypeAction.cpp
    autotype/AutoTypePlatformPlugin.h
    autotype/AutoTypeSelectDialog.cpp
    autotype/AutoTypeSelectView.cpp
    autotype/ShortcutWidget.cpp
    autotype/WildcardMatcher.cpp
    autotype/WindowSelectComboBox.cpp
    autotype/test/AutoTypeTestInterface.h
)

if(MINGW)
  set(keepassx_SOURCES_MAINEXE
      ${keepassx_SOURCES_MAINEXE}
      ${CMAKE_SOURCE_DIR}/share/windows/icon.rc)
endif()

if(WITH_XC_YUBIKEY)
  list(APPEND keepassx_SOURCES keys/drivers/YubiKey.cpp)
else()
  list(APPEND keepassx_SOURCES keys/drivers/YubiKeyStub.cpp)
endif()

add_library(autotype STATIC ${autotype_SOURCES})
target_link_libraries(autotype Qt5::Core Qt5::Widgets)

set(autotype_LIB autotype)

add_library(keepassx_core STATIC ${keepassx_SOURCES})

set_target_properties(keepassx_core PROPERTIES COMPILE_DEFINITIONS KEEPASSX_BUILDING_CORE)
target_link_libraries(keepassx_core
                      ${keepasshttp_LIB}
                      ${autotype_LIB}
                      ${YUBIKEY_LIBRARIES}
                      ${ZXCVBN_LIBRARIES}
                      Qt5::Core
                      Qt5::Network
                      Qt5::Concurrent
                      Qt5::Widgets
                      ${GCRYPT_LIBRARIES}
                      ${GPGERROR_LIBRARIES}
                      ${ZLIB_LIBRARIES})

if(APPLE)
    target_link_libraries(keepassx_core "-framework Foundation")
    if(Qt5MacExtras_FOUND)
      target_link_libraries(keepassx_core Qt5::MacExtras)
    endif()
endif()
if (UNIX AND NOT APPLE)
    target_link_libraries(keepassx_core Qt5::DBus)
endif()
if(MINGW)
    target_link_libraries(keepassx_core Wtsapi32.lib)
endif()

if(MINGW)
  include(GenerateProductVersion)
  generate_product_version(
    WIN32_ProductVersionFiles
    NAME "KeePassXC"
    COMPANY_NAME "KeePassXC Team"
    VERSION_MAJOR ${KEEPASSXC_VERSION_MAJOR}
    VERSION_MINOR ${KEEPASSXC_VERSION_MINOR}
    VERSION_PATCH ${KEEPASSXC_VERSION_PATCH}
  )
endif()

add_executable(${PROGNAME} WIN32 ${keepassx_SOURCES_MAINEXE} ${WIN32_ProductVersionFiles})
target_link_libraries(${PROGNAME} keepassx_core)

set_target_properties(${PROGNAME} PROPERTIES ENABLE_EXPORTS ON)

if(APPLE AND WITH_APP_BUNDLE)
  configure_file(${CMAKE_SOURCE_DIR}/share/macosx/Info.plist.cmake ${CMAKE_CURRENT_BINARY_DIR}/Info.plist)
  set_target_properties(${PROGNAME} PROPERTIES
                        MACOSX_BUNDLE ON
                        MACOSX_BUNDLE_INFO_PLIST ${CMAKE_CURRENT_BINARY_DIR}/Info.plist)

  if(QT_MAC_USE_COCOA AND EXISTS "${QT_LIBRARY_DIR}/Resources/qt_menu.nib")
    install(DIRECTORY "${QT_LIBRARY_DIR}/Resources/qt_menu.nib"
            DESTINATION "${DATA_INSTALL_DIR}")
  endif()

  set(CPACK_GENERATOR "DragNDrop")
  set(CPACK_DMG_FORMAT "UDBZ")
  set(CPACK_DMG_VOLUME_NAME "${PROGNAME}")
  set(CPACK_SYSTEM_NAME "OSX")
  set(CPACK_STRIP_FILES ON)
  set(CPACK_PACKAGE_FILE_NAME "${PROGNAME}-${KEEPASSXC_VERSION}")
  include(CPack)

  add_custom_command(TARGET ${PROGNAME}
                     POST_BUILD
                     COMMAND ${MACDEPLOYQT_EXE} ${PROGNAME}.app
                     WORKING_DIRECTORY ${CMAKE_BINARY_DIR}/src
                     COMMENT "Deploying app bundle")
endif()

install(TARGETS ${PROGNAME}
      BUNDLE DESTINATION . COMPONENT Runtime
      RUNTIME DESTINATION ${BIN_INSTALL_DIR} COMPONENT Runtime)

if(MINGW)
  if(${CMAKE_SIZEOF_VOID_P} EQUAL "8")
    set(OUTPUT_FILE_POSTFIX "Win64")
  else()
    set(OUTPUT_FILE_POSTFIX "Win32")
  endif()

  set(CPACK_GENERATOR "ZIP;NSIS")
  set(CPACK_STRIP_FILES ON)
  set(CPACK_PACKAGE_FILE_NAME "${PROGNAME}-${KEEPASSXC_VERSION}-${OUTPUT_FILE_POSTFIX}")
  set(CPACK_PACKAGE_INSTALL_DIRECTORY ${PROGNAME})
  set(CPACK_PACKAGE_VERSION ${KEEPASSXC_VERSION})
  set(CPACK_PACKAGE_VENDOR "${PROGNAME} Team")
  string(REGEX REPLACE "/" "\\\\\\\\" CPACK_PACKAGE_ICON "${CMAKE_SOURCE_DIR}/share/windows/installer-header.bmp")
  set(CPACK_RESOURCE_FILE_LICENSE "${CMAKE_SOURCE_DIR}/LICENSE.GPL-2")
  set(CPACK_NSIS_ENABLE_UNINSTALL_BEFORE_INSTALL ON)
  set(CPACK_NSIS_MUI_ICON "${CMAKE_SOURCE_DIR}/share/windows/keepassxc.ico")
  set(CPACK_NSIS_MUI_UNIICON "${CPACK_NSIS_MUI_ICON}")
  set(CPACK_NSIS_INSTALLED_ICON_NAME "\\\\${PROGNAME}.exe")
  string(REGEX REPLACE "/" "\\\\\\\\" CPACK_NSIS_MUI_WELCOMEFINISHPAGE_BITMAP "${CMAKE_SOURCE_DIR}/share/windows/installer-wizard.bmp")
  set(CPACK_NSIS_MUI_UNWELCOMEFINISHPAGE_BITMAP "${CPACK_NSIS_MUI_WELCOMEFINISHPAGE_BITMAP}")
  set(CPACK_NSIS_CREATE_ICONS_EXTRA "CreateShortCut '$SMPROGRAMS\\\\$STARTMENU_FOLDER\\\\${PROGNAME}.lnk' '$INSTDIR\\\\${PROGNAME}.exe'")
  set(CPACK_NSIS_DELETE_ICONS_EXTRA "Delete '$SMPROGRAMS\\\\$START_MENU\\\\${PROGNAME}.lnk'")
  set(CPACK_NSIS_URL_INFO_ABOUT "https://keepassxc.org")
  set(CPACK_NSIS_DISPLAY_NAME ${PROGNAME})
  set(CPACK_NSIS_PACKAGE_NAME "${PROGNAME} v${KEEPASSXC_VERSION}")
  set(CPACK_NSIS_MUI_FINISHPAGE_RUN "../${PROGNAME}.exe")
  include(CPack)

  install(CODE "
  set(gp_tool \"objdump\")
  " COMPONENT Runtime)

  include(DeployQt4)
  install_qt4_executable(${PROGNAME}.exe)
  add_custom_command(TARGET ${PROGNAME} POST_BUILD
                     COMMAND ${CMAKE_COMMAND} -E copy_if_different ${Qt5Core_DIR}/../../../share/qt5/plugins/platforms/qwindows$<$<CONFIG:Debug>:d>.dll
                     $<TARGET_FILE_DIR:${PROGNAME}>)
  install(FILES $<TARGET_FILE_DIR:${PROGNAME}>/qwindows$<$<CONFIG:Debug>:d>.dll DESTINATION "platforms")
endif()<|MERGE_RESOLUTION|>--- conflicted
+++ resolved
@@ -68,14 +68,8 @@
     core/Uuid.cpp
     core/Base32.h
     core/Base32.cpp
-<<<<<<< HEAD
-    core/Optional.h
-    cli/Utils.cpp
-    cli/Utils.h
-=======
     cli/PasswordInput.cpp
     cli/PasswordInput.h
->>>>>>> e2c6f501
     crypto/Crypto.cpp
     crypto/CryptoHash.cpp
     crypto/Random.cpp
