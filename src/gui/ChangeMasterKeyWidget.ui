<?xml version="1.0" encoding="UTF-8"?>
<ui version="4.0">
 <class>ChangeMasterKeyWidget</class>
 <widget class="QWidget" name="ChangeMasterKeyWidget">
  <property name="geometry">
   <rect>
    <x>0</x>
    <y>0</y>
<<<<<<< HEAD
    <width>438</width>
    <height>342</height>
=======
    <width>818</width>
    <height>397</height>
>>>>>>> ebdb10e7
   </rect>
  </property>
  <layout class="QVBoxLayout" name="verticalLayout">
   <item>
    <widget class="MessageWidget" name="messageWidget" native="true"/>
   </item>
   <item>
    <widget class="QLabel" name="headlineLabel"/>
   </item>
   <item>
    <spacer name="verticalSpacer_2">
     <property name="orientation">
      <enum>Qt::Vertical</enum>
     </property>
     <property name="sizeType">
      <enum>QSizePolicy::Fixed</enum>
     </property>
     <property name="sizeHint" stdset="0">
      <size>
       <width>1</width>
       <height>3</height>
      </size>
     </property>
    </spacer>
   </item>
   <item>
    <widget class="QGroupBox" name="passwordGroup">
     <property name="title">
      <string>Password</string>
     </property>
     <property name="checkable">
      <bool>true</bool>
     </property>
     <property name="checked">
      <bool>true</bool>
     </property>
     <layout class="QGridLayout" name="gridLayout_2">
      <item row="0" column="0" alignment="Qt::AlignRight">
       <widget class="QLabel" name="enterPasswordLabel">
        <property name="text">
         <string>Enter password:</string>
        </property>
       </widget>
      </item>
      <item row="0" column="1">
       <layout class="QHBoxLayout" name="horizontalLayout">
        <item>
         <widget class="PasswordEdit" name="enterPasswordEdit">
          <property name="echoMode">
           <enum>QLineEdit::Password</enum>
          </property>
         </widget>
        </item>
        <item>
         <widget class="QToolButton" name="togglePasswordButton">
          <property name="checkable">
           <bool>true</bool>
          </property>
         </widget>
        </item>
       </layout>
      </item>
      <item row="1" column="0" alignment="Qt::AlignRight">
       <widget class="QLabel" name="repeatPasswordLabel">
        <property name="text">
         <string>Repeat password:</string>
        </property>
       </widget>
      </item>
      <item row="1" column="1">
       <widget class="PasswordEdit" name="repeatPasswordEdit">
        <property name="echoMode">
         <enum>QLineEdit::Password</enum>
        </property>
       </widget>
      </item>
     </layout>
    </widget>
   </item>
   <item>
    <widget class="QGroupBox" name="keyFileGroup">
     <property name="title">
      <string>&amp;Key file</string>
     </property>
     <property name="checkable">
      <bool>true</bool>
     </property>
     <layout class="QGridLayout" name="gridLayout">
      <item row="0" column="2">
       <widget class="QPushButton" name="browseKeyFileButton">
        <property name="text">
         <string>Browse</string>
        </property>
       </widget>
      </item>
      <item row="1" column="2">
       <widget class="QPushButton" name="createKeyFileButton">
        <property name="text">
         <string>Create</string>
        </property>
       </widget>
      </item>
      <item row="0" column="1">
       <widget class="QComboBox" name="keyFileCombo">
        <property name="sizePolicy">
         <sizepolicy hsizetype="Expanding" vsizetype="Fixed">
          <horstretch>0</horstretch>
          <verstretch>0</verstretch>
         </sizepolicy>
        </property>
        <property name="editable">
         <bool>true</bool>
        </property>
       </widget>
      </item>
     </layout>
    </widget>
   </item>
   <item>
    <spacer name="verticalSpacer">
     <property name="orientation">
      <enum>Qt::Vertical</enum>
     </property>
     <property name="sizeHint" stdset="0">
      <size>
       <width>20</width>
       <height>40</height>
      </size>
     </property>
    </spacer>
   </item>
   <item>
    <widget class="QDialogButtonBox" name="buttonBox">
     <property name="standardButtons">
      <set>QDialogButtonBox::Cancel|QDialogButtonBox::Ok</set>
     </property>
    </widget>
   </item>
  </layout>
 </widget>
 <customwidgets>
  <customwidget>
   <class>PasswordEdit</class>
   <extends>QLineEdit</extends>
   <header>gui/PasswordEdit.h</header>
  </customwidget>
  <customwidget>
   <class>MessageWidget</class>
   <extends>QWidget</extends>
   <header>gui/MessageWidget.h</header>
   <container>1</container>
  </customwidget>
 </customwidgets>
 <tabstops>
  <tabstop>passwordGroup</tabstop>
  <tabstop>enterPasswordEdit</tabstop>
  <tabstop>repeatPasswordEdit</tabstop>
  <tabstop>togglePasswordButton</tabstop>
  <tabstop>keyFileGroup</tabstop>
  <tabstop>keyFileCombo</tabstop>
  <tabstop>browseKeyFileButton</tabstop>
  <tabstop>createKeyFileButton</tabstop>
  <tabstop>buttonBox</tabstop>
 </tabstops>
 <resources/>
 <connections/>
</ui><|MERGE_RESOLUTION|>--- conflicted
+++ resolved
@@ -6,13 +6,8 @@
    <rect>
     <x>0</x>
     <y>0</y>
-<<<<<<< HEAD
-    <width>438</width>
-    <height>342</height>
-=======
     <width>818</width>
     <height>397</height>
->>>>>>> ebdb10e7
    </rect>
   </property>
   <layout class="QVBoxLayout" name="verticalLayout">
@@ -95,7 +90,7 @@
    <item>
     <widget class="QGroupBox" name="keyFileGroup">
      <property name="title">
-      <string>&amp;Key file</string>
+      <string>Key file</string>
      </property>
      <property name="checkable">
       <bool>true</bool>
