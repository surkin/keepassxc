--- conflicted
+++ resolved
@@ -31,8 +31,8 @@
 {
 public:
     ExtraPage(IEditGroupPage* page, QWidget* widget)
-        : editPage(page)
-        , widget(widget)
+            : editPage(page)
+            , widget(widget)
     {
     }
 
@@ -52,15 +52,12 @@
 };
 
 EditGroupWidget::EditGroupWidget(QWidget* parent)
-    : EditWidget(parent)
-    , m_mainUi(new Ui::EditGroupWidgetMain())
-    , m_editGroupWidgetMain(new QWidget())
-    , m_editGroupWidgetIcons(new EditWidgetIcons())
-    , m_editWidgetProperties(new EditWidgetProperties())
-<<<<<<< HEAD
-=======
-    , m_group(nullptr)
->>>>>>> a070f1bc
+        : EditWidget(parent)
+        , m_mainUi(new Ui::EditGroupWidgetMain())
+        , m_editGroupWidgetMain(new QWidget())
+        , m_editGroupWidgetIcons(new EditWidgetIcons())
+        , m_editWidgetProperties(new EditWidgetProperties())
+        , m_group(nullptr)
 {
     m_mainUi->setupUi(m_editGroupWidgetMain);
 
@@ -132,7 +129,7 @@
     IconStruct iconStruct;
     iconStruct.uuid = m_temporaryGroup->iconUuid();
     iconStruct.number = m_temporaryGroup->iconNumber();
-    m_editGroupWidgetIcons->load(m_temporaryGroup->uuid(), m_database, iconStruct);
+    m_editGroupWidgetIcons->load(m_temporaryGroup->uuid(), m_db, iconStruct);
     m_editWidgetProperties->setFields(m_temporaryGroup->timeInfo(), m_temporaryGroup->uuid());
     m_editWidgetProperties->setCustomData(m_temporaryGroup->customData());
 
@@ -188,27 +185,19 @@
 
 void EditGroupWidget::cancel()
 {
-<<<<<<< HEAD
-=======
     if (!m_group->iconUuid().isNull() && !m_db->metadata()->containsCustomIcon(m_group->iconUuid())) {
         m_group->setIcon(Entry::DefaultIconNumber);
     }
 
->>>>>>> a070f1bc
     clear();
     emit editFinished(false);
 }
 
 void EditGroupWidget::clear()
 {
-<<<<<<< HEAD
-    m_temporaryGroup.reset(nullptr);
-    m_database.clear();
-    m_group.clear();
-=======
     m_group = nullptr;
     m_db.reset();
->>>>>>> a070f1bc
+    m_temporaryGroup.reset(nullptr);
     m_editGroupWidgetIcons->reset();
 }
 
