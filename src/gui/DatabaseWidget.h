--- conflicted
+++ resolved
@@ -34,15 +34,12 @@
 class KeePass1OpenWidget;
 class DatabaseSettingsDialog;
 class Database;
+class DelayingFileWatcher;
 class EditEntryWidget;
 class EditGroupWidget;
 class Entry;
 class EntryView;
-<<<<<<< HEAD
-class DelayingFileWatcher;
-=======
 class EntrySearcher;
->>>>>>> a070f1bc
 class Group;
 class GroupView;
 class QFile;
@@ -50,13 +47,7 @@
 class QSplitter;
 class QLabel;
 class MessageWidget;
-<<<<<<< HEAD
-class DetailsWidget;
-class UnlockDatabaseDialog;
-=======
 class EntryPreviewWidget;
-class QFileSystemWatcher;
->>>>>>> a070f1bc
 
 namespace Ui
 {
@@ -231,32 +222,6 @@
     int addChildWidget(QWidget* w);
     void setClipboardTextAndMinimize(const QString& text);
     void setIconFromParent();
-<<<<<<< HEAD
-    void replaceDatabase(Database* db);
-
-    Database* m_db;
-    QWidget* m_mainWidget;
-    EditEntryWidget* m_editEntryWidget;
-    EditEntryWidget* m_historyEditEntryWidget;
-    EditGroupWidget* m_editGroupWidget;
-    ChangeMasterKeyWidget* m_changeMasterKeyWidget;
-    CsvImportWizard* m_csvImportWizard;
-    DatabaseSettingsDialog* m_databaseSettingDialog;
-    DatabaseOpenWidget* m_databaseOpenWidget;
-    DatabaseOpenWidget* m_databaseOpenMergeWidget;
-    KeePass1OpenWidget* m_keepass1OpenWidget;
-    UnlockDatabaseWidget* m_unlockDatabaseWidget;
-    UnlockDatabaseDialog* m_unlockDatabaseDialog;
-    QSplitter* m_mainSplitter;
-    QSplitter* m_detailSplitter;
-    GroupView* m_groupView;
-    EntryView* m_entryView;
-    QString m_filePath;
-    QLabel* m_searchingLabel;
-    Group* m_newGroup;
-    Entry* m_newEntry;
-    Group* m_newParent;
-=======
     void processAutoOpen();
 
     QSharedPointer<Database> m_db;
@@ -280,7 +245,6 @@
     QScopedPointer<Group> m_newGroup;
     QScopedPointer<Entry> m_newEntry;
     QPointer<Group> m_newParent;
->>>>>>> a070f1bc
 
     QUuid m_groupBeforeLock;
     QUuid m_entryBeforeLock;
@@ -291,15 +255,7 @@
     bool m_searchLimitGroup;
 
     // Autoreload
-<<<<<<< HEAD
     QPointer<DelayingFileWatcher> m_fileWatcher;
-    bool m_databaseModified;
-=======
-    QFileSystemWatcher m_fileWatcher;
-    QTimer m_fileWatchTimer;
-    QTimer m_fileWatchUnblockTimer;
-    bool m_ignoreAutoReload;
->>>>>>> a070f1bc
 };
 
 #endif // KEEPASSX_DATABASEWIDGET_H