--- conflicted
+++ resolved
@@ -43,13 +43,10 @@
 LIB_DIR=./usr/lib
 if [ -d ./usr/lib/x86_64-linux-gnu ]; then
     LIB_DIR=./usr/lib/x86_64-linux-gnu
-<<<<<<< HEAD
 elif [ -d ./usr/lib/i386-linux-gnu ]; then
     LIB_DIR=./usr/lib/i386-linux-gnu
-=======
 elif [ -d ./usr/lib64 ]; then
     LIB_DIR=./usr/lib64
->>>>>>> e2c6f501
 fi
 
 cd $APP.AppDir
